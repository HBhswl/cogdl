--- conflicted
+++ resolved
@@ -62,15 +62,8 @@
     def __init__(self, args):
         super(GraphClassification, self).__init__(args)
         dataset = build_dataset(args)
-<<<<<<< HEAD
-        self.data = [
-            Data(x=data.x, y=data.y, edge_index=data.edge_index, edge_attr=data.edge_attr, pos=data.pos).apply(lambda x:x.cuda())
-            for data in dataset
-        ]
-=======
 
         args.max_graph_size = max([ds.num_nodes for ds in dataset])
->>>>>>> 8222a2bb
         args.num_features = dataset.num_features
         args.num_classes = dataset.num_classes
         args.use_unsup = False
@@ -105,15 +98,10 @@
         for epoch in epoch_iter:
             self.scheduler.step()
             self._train_step()
-<<<<<<< HEAD
             train_acc, train_loss = self._test_step(split="train")
             val_acc, val_loss = self._test_step(split="val")
-=======
-            train_acc, _ = self._test_step(split="train")
-            val_acc, val_loss = self._test_step(split="valid")
->>>>>>> 8222a2bb
             epoch_iter.set_description(
-                f"Epoch: {epoch:03d}, Train: {train_acc:.4f}, Val: {val_acc:.4f}, Train_loss: {train_loss:.4f}, Val_loss: {val_loss:.4f}"
+                f"Epoch: {epoch:03d}, Train: {train_acc:.4f}, Val: {val_acc:.4f}"
             )
             if val_loss < min_loss or val_acc > max_score:
                 if val_loss <= best_loss:  # and val_acc >= best_score:
@@ -139,13 +127,8 @@
         for batch in self.train_loader:
             batch = batch.cuda()
             self.optimizer.zero_grad()
-<<<<<<< HEAD
             batch_data = batch if self.model.__class__.__name__ == "PatchySAN" else batch.batch
-            predict, loss = self.model(batch.x, batch.edge_index, batch_data, label=batch.y)
-=======
-            # print(batch.x.shape, batch.y.shape, batch.batch.shape)
-            output, loss = self.model(x=batch.x, edge_index=batch.edge_index, batch=batch.batch, label=batch.y)
->>>>>>> 8222a2bb
+            output, loss = self.model(x=batch.x, edge_index=batch.edge_index, batch=batch_data, label=batch.y)
             loss_n += loss.item()
             loss.backward()
             self.optimizer.step()
@@ -166,8 +149,7 @@
             for batch in loader:
                 batch = batch.cuda()
                 batch_data = batch if self.model.__class__.__name__ == "PatchySAN" else batch.batch
-                predict, loss = self.model(batch.x, batch.edge_index, batch_data, label=batch.y)
-                loss_n += loss.item()
+                predict, loss = self.model(batch.x, batch.edge_index, batch_data)
                 y.append(batch.y)
                 pred.extend(predict)
 
