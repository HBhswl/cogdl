import numpy as np
import networkx as nx
from gensim.models import Word2Vec, KeyedVectors
import random
from . import BaseModel, register_model


@register_model("deepwalk")
class DeepWalk(BaseModel):
    @staticmethod
    def add_args(parser):
        """Add model-specific arguments to the parser."""
        # fmt: off
        parser.add_argument('--walk-length', type=int, default=50,
                            help='Length of walk per source. Default is 50.')
        parser.add_argument('--walk-num', type=int, default=10,
                            help='Number of walks per source. Default is 10.')
        parser.add_argument('--window-size', type=int, default=5,
                            help='Window size of skip-gram model. Default is 5.')
        parser.add_argument('--worker', type=int, default=10,
                            help='Number of parallel workers. Default is 10.')
        # fmt: on

    @classmethod
    def build_model_from_args(cls, args):
        return cls(args.hidden_size, args.walk_length, args.walk_num, args.window_size, args.worker)

    def __init__(self, dimension, walk_length, walk_num, window_size, worker):
        super(DeepWalk, self).__init__()
        self.dimension = dimension
        self.walk_length = walk_length
        self.walk_num = walk_num
        self.window_size = window_size
        self.worker = worker

    def train(self, G):
        self.G = G
        walks = self._simulate_walks(self.walk_length, self.walk_num)
        walks = [[str(node) for node in walk] for walk in walks]
        model = Word2Vec(walks, size=self.dimension, window=self.window_size, min_count=0, sg=1, workers=self.worker)
        id2node = dict([(vid, node) for vid, node in enumerate(G.nodes())])
        embeddings = np.asarray([model[str(id2node[i])] for i in range(len(id2node))])
        return embeddings


<<<<<<< HEAD
    def _walk(self, start_node, walk_length):
        # Simulate a random walk starting from start node.
        walk = [start_node]
        while len(walk) < walk_length:
            cur = walk[-1]
            cur_nbrs = self.G.neighbors(cur)
            if len(cur_nbrs) == 0:
                break
            k = int(np.floor(np.random.rand()*len(cur_nbrs)))
            walk.append(cur_nbrs[k])
        return walk
=======
	def _walk(self, start_node, walk_length):
		# Simulate a random walk starting from start node.
		walk = [start_node]
		while len(walk) < walk_length:
			cur = walk[-1]
			cur_nbrs = list(self.G.neighbors(cur))
			if len(cur_nbrs) == 0:
				break
			k = int(np.floor(np.random.rand()*len(cur_nbrs)))
			walk.append(cur_nbrs[k])
		return walk
>>>>>>> 0ac0a0cf

    def _simulate_walks(self, walk_length, num_walks):
        # Repeatedly simulate random walks from each node.
        G = self.G
        walks = []
        nodes = list(G.nodes())
        print('node number:', len(nodes))
        for walk_iter in range(num_walks):
            print(str(walk_iter + 1), '/', str(num_walks))
            random.shuffle(nodes)
            for node in nodes:
                walks.append(self._walk(node, walk_length))
        return walks<|MERGE_RESOLUTION|>--- conflicted
+++ resolved
@@ -42,8 +42,6 @@
         embeddings = np.asarray([model[str(id2node[i])] for i in range(len(id2node))])
         return embeddings
 
-
-<<<<<<< HEAD
     def _walk(self, start_node, walk_length):
         # Simulate a random walk starting from start node.
         walk = [start_node]
@@ -55,19 +53,7 @@
             k = int(np.floor(np.random.rand()*len(cur_nbrs)))
             walk.append(cur_nbrs[k])
         return walk
-=======
-	def _walk(self, start_node, walk_length):
-		# Simulate a random walk starting from start node.
-		walk = [start_node]
-		while len(walk) < walk_length:
-			cur = walk[-1]
-			cur_nbrs = list(self.G.neighbors(cur))
-			if len(cur_nbrs) == 0:
-				break
-			k = int(np.floor(np.random.rand()*len(cur_nbrs)))
-			walk.append(cur_nbrs[k])
-		return walk
->>>>>>> 0ac0a0cf
+
 
     def _simulate_walks(self, walk_length, num_walks):
         # Repeatedly simulate random walks from each node.
