--- conflicted
+++ resolved
@@ -8,7 +8,6 @@
 
 @register_model("node2vec")
 class Node2vec(BaseModel):
-<<<<<<< HEAD
     @staticmethod
     def add_args(parser):
         """Add model-specific arguments to the parser."""
@@ -148,147 +147,4 @@
         self.alias_nodes = alias_nodes
         self.alias_edges = alias_edges
 
-        return
-=======
-	@staticmethod
-	def add_args(parser):
-		"""Add model-specific arguments to the parser."""
-		# fmt: off
-		parser.add_argument('--walk-length', type=int, default=50,
-		                    help='Length of walk per source. Default is 50.')
-		parser.add_argument('--walk-num', type=int, default=10,
-		                    help='Number of walks per source. Default is 10.')
-		parser.add_argument('--window-size', type=int, default=5,
-		                    help='Window size of skip-gram model. Default is 5.')
-		parser.add_argument('--worker', type=int, default=10,
-		                    help='Number of parallel workers. Default is 10.')
-		parser.add_argument('--p', type=float, default=1.0,
-		                    help='Parameter in node2vec. Default is 1.0.')
-		parser.add_argument('--q', type=float, default=1.0,
-		                    help='Parameter in node2vec. Default is 1.0.')
-		# fmt: on
-
-	@classmethod
-	def build_model_from_args(cls, args):
-		return cls(args.hidden_size, args.walk_length, args.walk_num, args.window_size, args.worker, args.p, args.q)
-
-	def __init__(self, dimension, walk_length, walk_num, window_size, worker, p, q):
-		super(Node2vec, self).__init__()
-		self.dimension = dimension
-		self.walk_length = walk_length
-		self.walk_num = walk_num
-		self.window_size = window_size
-		self.worker = worker
-		self.p = p
-		self.q = q
-
-
-	def train(self, G):
-		self.G = G
-		is_directed = nx.is_directed(self.G)
-		for i, j in G.edges():
-			G[i][j]['weight'] = 1.0
-			if not is_directed:
-				G[j][i]['weight'] = 1.0
-		self._preprocess_transition_probs()
-		walks = self._simulate_walks(self.walk_length, self.walk_num)
-		walks = [[str(node) for node in walk]for walk in walks]
-		model = Word2Vec(walks, size=self.dimension, window=self.window_size, min_count=0, sg=1, workers=self.worker)
-		id2node = dict([(vid, node) for vid, node in enumerate(G.nodes())])
-		self.embeddings = np.asarray([model[str(id2node[i])] for i in range(len(id2node))])
-		return self.embeddings
-
-	def _node2vec_walk(self, walk_length, start_node):
-		# Simulate a random walk starting from start node.
-		G = self.G
-		alias_nodes = self.alias_nodes
-		alias_edges = self.alias_edges
-
-		walk = [start_node]
-
-		while len(walk) < walk_length:
-			cur = walk[-1]
-			cur_nbrs = list(G.neighbors(cur))
-			if len(cur_nbrs) > 0:
-				if len(walk) == 1:
-					walk.append(cur_nbrs[alias_draw(alias_nodes[cur][0], alias_nodes[cur][1])])
-				else:
-					prev = walk[-2]
-					next = cur_nbrs[alias_draw(alias_edges[(prev, cur)][0], 
-						alias_edges[(prev, cur)][1])]
-					walk.append(next)
-			else:
-				break
-
-		return walk
-
-	def _simulate_walks(self, num_walks, walk_length):
-		# Repeatedly simulate random walks from each node.
-		G = self.G
-		walks = []
-		nodes = list(G.nodes())
-		print('Walk iteration:')
-		for walk_iter in range(num_walks):
-			if walk_iter%10 ==0:
-				print(str(walk_iter+1), '/', str(num_walks))
-			random.shuffle(nodes)
-			for node in nodes:
-				walks.append(self._node2vec_walk(walk_length=walk_length, start_node=node))
-
-		return walks
-
-	def _get_alias_edge(self, src, dst):
-		# Get the alias edge setup lists for a given edge.
-		G = self.G
-		unnormalized_probs = []
-		for dst_nbr in G.neighbors(dst):
-			if dst_nbr == src:
-				unnormalized_probs.append(G[dst][dst_nbr]['weight']/self.p)
-			elif G.has_edge(dst_nbr, src):
-				unnormalized_probs.append(G[dst][dst_nbr]['weight'])
-			else:
-				unnormalized_probs.append(G[dst][dst_nbr]['weight']/self.q)
-		norm_const = sum(unnormalized_probs)
-		normalized_probs =  [float(u_prob)/norm_const for u_prob in unnormalized_probs]
-
-		return alias_setup(normalized_probs)
-
-	def _preprocess_transition_probs(self):
-		# Preprocessing of transition probabilities for guiding the random walks.
-		G = self.G
-		is_directed = nx.is_directed(self.G)
-		
-		print(len(list(G.nodes())))
-		print(len(list(G.edges())))
-		
-		s = time.time()
-		alias_nodes = {}
-		for node in G.nodes():
-			unnormalized_probs = [G[node][nbr]['weight'] for nbr in G.neighbors(node)]
-			norm_const = sum(unnormalized_probs)
-			normalized_probs =  [float(u_prob)/norm_const for u_prob in unnormalized_probs]
-			alias_nodes[node] = alias_setup(normalized_probs)
-		
-		t = time.time()
-		print('alias_nodes',t-s)
-
-		alias_edges = {}
-		s = time.time()
-
-		if is_directed:
-			for edge in G.edges():
-				alias_edges[edge] = self._get_alias_edge(edge[0], edge[1])
-		else:
-			for edge in G.edges():
-				alias_edges[edge] = self._get_alias_edge(edge[0], edge[1])
-				alias_edges[(edge[1], edge[0])] = self._get_alias_edge(edge[1], edge[0])
-
-		t = time.time()
-		print('alias_edges',t-s)
-
-		self.alias_nodes = alias_nodes
-		self.alias_edges = alias_edges
-
-		return
->>>>>>> 0ac0a0cf
-
+        return